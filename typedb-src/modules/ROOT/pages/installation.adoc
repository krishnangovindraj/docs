--- conflicted
+++ resolved
@@ -12,16 +12,8 @@
 
 == TypeDB Enterprise
 
-<<<<<<< HEAD
-Use the following guides to install and deploy a TypeDB Enterprise cluster with Kubernetes:
-
-* xref:typedb::enterprise/install-and-run.adoc[]
-* xref:typedb::enterprise/kubernetes.adoc[]
-//#todo refactor these two files into one
-=======
 Use the xref:typedb::enterprise/install-and-run.adoc[] guide
 to install and deploy a TypeDB Enterprise cluster with Kubernetes.
->>>>>>> 6926a1dc
 
 == TypeDB Core
 
