= Documentation overview
:keywords: typedb, typeql, clients, documentation, overview
:pageTitle: Documentation overview
// :page-aliases: typedb::overview.adoc
:summary: A birds-eye view of all documentation for TypeDB, TypeQL, and TypeDB Clients
<<<<<<< HEAD

Welcome to the TypeDB, TypeQL and TypeDB Clients technical documentation.
2.x
=======
// :page-preamble-card: 1
>>>>>>> 7b8647c5

// tag::rust-rewrite[]
[NOTE]
====
TypeDB & TypeQL are in the process of being rewritten in https://www.rust-lang.org[Rust,window=_blank].
There will be significant refinement to the language, and minor breaks in backwards compatibility.
Learn more about the changes from our https://typedb.com/blog/typedb-3-roadmap[3.0 Roadmap].
The biggest change to TypeDB 3.0 will be our storage data structure and architecture
that significantly boosts performance.
We’re aiming to release 3.0 in the summer this year, along with preliminary benchmarks of TypeDB.
====
// end::rust-rewrite[]


== The future of databases

include::academy::1-introduction-to-typedb/1-introduction-to-typedb.adoc[tag=introductory-statement]

== Getting started

Deploy your TypeDB server, connect to it from a client or driver, and learn how to start building applications with TypeDB.

[cols-3]
--
.xref:{page-component-version}@home::install/overview.adoc[]
[.clickable]
****
Set up a TypeDB Cloud or Core deployment, clients, and language drivers.
****

.xref:{page-component-version}@home::quickstart.adoc[]
[.clickable]
****
Connect to your TypeDB deployment and run your first queries.
****

.xref:{page-component-version}@home::crash-course.adoc[]
[.clickable]
****
Explore the key ingredients of TypeDB with easy and intuitive examples.
****
--

== TypeDB Academy

TypeDB Academy is an end-to-end learning experience for TypeDB and TypeQL. Through the lens of a sample bookstore database, you'll learn how to read data, write data, and build schemas while taking advantage of TypeDB's unique features as a modern, type-safe, and highly expressive database.

[cols-3]
--
<<<<<<< HEAD
.xref:{page-component-version}@learn::1-why-typedb/1-why-typedb.adoc[]
[.clickable]
****
Introduction to the unique features that sets TypeDB apart from other databases and the design philosophy behind them.
****

.xref:{page-component-version}@learn::2-environment-setup/overview.adoc[]
[.clickable]
****
Easy guide to setting up and using the sample environment needed to run the queries featured in examples and exercises.
****

.xref:{page-component-version}@learn::3-reading-data/overview.adoc[]
[.clickable]
****
Learn how to read data from TypeDB, including declarative polymorphic querying, rule inference, and retrieving types from the schema.
****

.xref:{page-component-version}@learn::4-writing-data/overview.adoc[]
[.clickable]
****
Learn how to write data to TypeDB, covering insert, delete, and update operations, including polymorphic data writes.
****

.xref:{page-component-version}@learn::5-defining-schemas/overview.adoc[]
=======
.xref:academy::1-introduction-to-typedb/1-introduction-to-typedb.adoc[Beginner]
>>>>>>> 7b8647c5
[.clickable]
****
Take your first steps with TypeDB and its query language TypeQL.
****

<<<<<<< HEAD
.xref:{page-component-version}@learn::6-building-applications/overview.adoc[]
=======
.xref:academy::7-understanding-query-patterns/overview.adoc[Intermediate]
>>>>>>> 7b8647c5
[.clickable]
****
Gain an in-depth understanding of how TypeDB works as a database.
****

<<<<<<< HEAD
.xref:{page-component-version}@learn::7-understanding-query-patterns/overview.adoc[]
[.clickable]
****
Learn how to build query patterns utilising advanced elements of TypeQL syntax, and how queries are resolved by TypeDB.
****

.xref:{page-component-version}@learn::8-structuring-query-results/overview.adoc[]
[.clickable]
****
Learn how to structure query results in the optimal manner, covering result grouping, aggregations, sorting, and pagination.
=======
.xref:academy::11-manipulating-stateful-objects/overview.adoc[Advanced]
[.clickable]
****
Learn advanced techniques for getting the most out of TypeDB.
>>>>>>> 7b8647c5
****
--

<<<<<<< HEAD
.xref:{page-component-version}@learn::9-modeling-schemas/overview.adoc[]
[.clickable]
****
Learn how to design schemas for TypeDB using the conceptual PERA model, including common design patterns and pitfalls.
****

.xref:{page-component-version}@learn::10-using-inference/overview.adoc[]
[.clickable]
****
Learn how to use rule inference to abstract complex patterns into simple forms, and capture complex logic with combinations of rules.
****

.xref:{page-component-version}@learn::11-manipulating-stateful-objects/overview.adoc[]
[.clickable]
****
Learn how to use retrieve data instances and schema types from the database as stateful objects and perform operations on them.
****

.xref:{page-component-version}@learn::12-advanced-modeling/overview.adoc[]
[.clickable]
****
Learn how to eliminate mismatch with applications by using the type-theoretic framework of the PERA model for schema design.
****
--

== TypeDB manual

TypeDB manual consists of practice-oriented guides for configuring environment and developing with TypeDB.
=======


== TypeDB Manual

Practice-oriented guides on using TypeDB, including the TypeDB Studio and TypeDB Console manuals.
>>>>>>> 7b8647c5

[cols-2]
--
.xref:{page-component-version}@manual::studio.adoc[]
[.clickable]
****
How to set up TypeDB Studio, connect to your deployments, run queries, control transactions, modify your schema, and visualize your results.
****
<<<<<<< HEAD
.xref:{page-component-version}@manual::console.adoc[]
=======

.xref:manual::console.adoc[]
>>>>>>> 7b8647c5
[.clickable]
****
How to set up TypeDB Console, connect to your deployments, issue commands in interactive and non-interactive modes, and run scripts.
****
<<<<<<< HEAD
.xref:{page-component-version}@manual::connecting/overview.adoc[]
=======

.xref:manual::connecting/overview.adoc[]
>>>>>>> 7b8647c5
[.clickable]
****
How to connect to your deployments, manage databases, open sessions, and control transactions with TypeDB Studio, Console, and drivers.
****
<<<<<<< HEAD
.xref:{page-component-version}@manual::defining/overview.adoc[]
=======

.xref:manual::defining/overview.adoc[]
>>>>>>> 7b8647c5
[.clickable]
****
How to create a database schema with Define and Undefine queries, with Studio's graphical interface, and with programmatic API calls.
****
<<<<<<< HEAD
.xref:{page-component-version}@manual::writing/overview.adoc[]
=======

.xref:manual::writing/overview.adoc[]
>>>>>>> 7b8647c5
[.clickable]
****
How to write data to a database with Insert, Delete, and Update queries.
****
<<<<<<< HEAD
.xref:{page-component-version}@manual::reading/overview.adoc[]
=======

.xref:manual::reading/overview.adoc[]
>>>>>>> 7b8647c5
[.clickable]
****
How to read data from a database with Fetch and Get queries, and use rule-based inference.
****

.xref:{page-component-version}@manual::objects/overview.adoc[]
[.clickable]
****
How to use the driver APIs and to retrieve and manipulate schema types and data instances as stateful objects, and explain the results of rule inference.
****
<<<<<<< HEAD
.xref:{page-component-version}@manual::configuring/overview.adoc[]
=======

.xref:manual::configuring/overview.adoc[]
>>>>>>> 7b8647c5
[.clickable]
****
How to configure and maintain TypeDB servers: the config file, CLI arguments, logs, database import and export, version upgrades, and user management.
****
--

[#_typedb_drivers]
== TypeDB drivers

<<<<<<< HEAD
Client-side libraries with native API to connect to TypeDB. +
See the xref:{page-component-version}@drivers::overview.adoc[] page or select an environment below:
=======
Installation guides, tutorials, and API references for the official TypeDB drivers in all supported languages. See the xref:drivers::overview.adoc[drivers overview] page or select an environment below.
>>>>>>> 7b8647c5

[cols-3]
--
.image:{page-component-version}@home::rust.png[width=30] xref:{page-component-version}@drivers::rust/overview.adoc[Rust]
[.clickable]
****
Add via cargo to use the Rust driver API.
****

.image:{page-component-version}@home::python.png[width=30] xref:{page-component-version}@drivers::python/overview.adoc[Python]
[.clickable]
****
Install via pip to use the Python driver API.
****

.image:{page-component-version}@home::nodejs.png[width=30] xref:{page-component-version}@drivers::nodejs/overview.adoc[Node.js]
[.clickable]
****
Install via NPM to use the Node.js driver API.
****

.image:{page-component-version}@home::java.png[width=30] xref:{page-component-version}@drivers::java/overview.adoc[Java]
[.clickable]
****
Add to a Maven project to use the Java driver API.
****

[.clickable]
.image:{page-component-version}@home::csharp.png[width=30] xref:{page-component-version}@drivers::csharp/overview.adoc[C#]
****
Install via NuGet to use the C# driver API.
****

.image:{page-component-version}@home::cpp.png[width=30] xref:{page-component-version}@drivers::cpp/overview.adoc[C++]
[.clickable]
****
Import as a library with a header file to use the C++ driver API.
****

[.clickable]
.image:{page-component-version}@home::c.png[width=30] xref:{page-component-version}@drivers::c/overview.adoc[C]
****
Import as a library with a header file to use the C driver API.
****
--

//* xref:{page-component-version}@drivers::other-languages.adoc[].
//* xref:{page-component-version}@drivers::new-driver.adoc[]

[#_typeql]
== TypeQL reference

Complete language reference for TypeQL, covering all query types, pattern elements, and keywords.

[cols-1]
--
.xref:{page-component-version}@typeql::introduction.adoc[]
[.clickable]
****
A high-level description of the TypeQL query language and its features.
****
--

[cols-3]
--
.xref:{page-component-version}@typeql::queries/overview.adoc[Queries]
[.clickable]
****
Breakdown of the different query types in TypeQL.
****

.xref:{page-component-version}@typeql::patterns/overview.adoc[Patterns]
[.clickable]
****
Breakdown of patterns for building queries.
****

.xref:{page-component-version}@typeql::statements/overview.adoc[Statements]
[.clickable]
****
Breakdown of individual TypeQL statements.
****

.xref:{page-component-version}@typeql::modifiers/overview.adoc[Modifiers]
[.clickable]
****
Breakdown of modifiers for structuring query results.
****

.xref:{page-component-version}@typeql::concepts/overview.adoc[Concepts]
[.clickable]
****
Breakdown of different concepts manipulated with queries.
****

.xref:{page-component-version}@typeql::values/overview.adoc[Values]
[.clickable]
****
Breakdown of values and value operations used in queries.
****
--

[cols-1]
--
.xref:{page-component-version}@typeql::keywords.adoc[]
[.clickable]
****
Glossary of TypeQL keywords and terminology.
****
--<|MERGE_RESOLUTION|>--- conflicted
+++ resolved
@@ -3,13 +3,7 @@
 :pageTitle: Documentation overview
 // :page-aliases: typedb::overview.adoc
 :summary: A birds-eye view of all documentation for TypeDB, TypeQL, and TypeDB Clients
-<<<<<<< HEAD
-
-Welcome to the TypeDB, TypeQL and TypeDB Clients technical documentation.
-2.x
-=======
 // :page-preamble-card: 1
->>>>>>> 7b8647c5
 
 // tag::rust-rewrite[]
 [NOTE]
@@ -59,106 +53,28 @@
 
 [cols-3]
 --
-<<<<<<< HEAD
-.xref:{page-component-version}@learn::1-why-typedb/1-why-typedb.adoc[]
-[.clickable]
-****
-Introduction to the unique features that sets TypeDB apart from other databases and the design philosophy behind them.
-****
-
-.xref:{page-component-version}@learn::2-environment-setup/overview.adoc[]
-[.clickable]
-****
-Easy guide to setting up and using the sample environment needed to run the queries featured in examples and exercises.
-****
-
-.xref:{page-component-version}@learn::3-reading-data/overview.adoc[]
-[.clickable]
-****
-Learn how to read data from TypeDB, including declarative polymorphic querying, rule inference, and retrieving types from the schema.
-****
-
-.xref:{page-component-version}@learn::4-writing-data/overview.adoc[]
-[.clickable]
-****
-Learn how to write data to TypeDB, covering insert, delete, and update operations, including polymorphic data writes.
-****
-
-.xref:{page-component-version}@learn::5-defining-schemas/overview.adoc[]
-=======
-.xref:academy::1-introduction-to-typedb/1-introduction-to-typedb.adoc[Beginner]
->>>>>>> 7b8647c5
+.xref:{page-component-version}@academy::1-introduction-to-typedb/1-introduction-to-typedb.adoc[Beginner]
 [.clickable]
 ****
 Take your first steps with TypeDB and its query language TypeQL.
 ****
 
-<<<<<<< HEAD
-.xref:{page-component-version}@learn::6-building-applications/overview.adoc[]
-=======
-.xref:academy::7-understanding-query-patterns/overview.adoc[Intermediate]
->>>>>>> 7b8647c5
+.xref:{page-component-version}@academy::7-understanding-query-patterns/overview.adoc[Intermediate]
 [.clickable]
 ****
 Gain an in-depth understanding of how TypeDB works as a database.
 ****
 
-<<<<<<< HEAD
-.xref:{page-component-version}@learn::7-understanding-query-patterns/overview.adoc[]
-[.clickable]
-****
-Learn how to build query patterns utilising advanced elements of TypeQL syntax, and how queries are resolved by TypeDB.
-****
-
-.xref:{page-component-version}@learn::8-structuring-query-results/overview.adoc[]
-[.clickable]
-****
-Learn how to structure query results in the optimal manner, covering result grouping, aggregations, sorting, and pagination.
-=======
-.xref:academy::11-manipulating-stateful-objects/overview.adoc[Advanced]
+.xref:{page-component-version}@academy::11-manipulating-stateful-objects/overview.adoc[Advanced]
 [.clickable]
 ****
 Learn advanced techniques for getting the most out of TypeDB.
->>>>>>> 7b8647c5
-****
---
-
-<<<<<<< HEAD
-.xref:{page-component-version}@learn::9-modeling-schemas/overview.adoc[]
-[.clickable]
-****
-Learn how to design schemas for TypeDB using the conceptual PERA model, including common design patterns and pitfalls.
-****
-
-.xref:{page-component-version}@learn::10-using-inference/overview.adoc[]
-[.clickable]
-****
-Learn how to use rule inference to abstract complex patterns into simple forms, and capture complex logic with combinations of rules.
-****
-
-.xref:{page-component-version}@learn::11-manipulating-stateful-objects/overview.adoc[]
-[.clickable]
-****
-Learn how to use retrieve data instances and schema types from the database as stateful objects and perform operations on them.
-****
-
-.xref:{page-component-version}@learn::12-advanced-modeling/overview.adoc[]
-[.clickable]
-****
-Learn how to eliminate mismatch with applications by using the type-theoretic framework of the PERA model for schema design.
-****
---
-
-== TypeDB manual
-
-TypeDB manual consists of practice-oriented guides for configuring environment and developing with TypeDB.
-=======
-
+****
+--
 
 == TypeDB Manual
 
 Practice-oriented guides on using TypeDB, including the TypeDB Studio and TypeDB Console manuals.
->>>>>>> 7b8647c5
 
 [cols-2]
 --
@@ -167,52 +83,32 @@
 ****
 How to set up TypeDB Studio, connect to your deployments, run queries, control transactions, modify your schema, and visualize your results.
 ****
-<<<<<<< HEAD
+
 .xref:{page-component-version}@manual::console.adoc[]
-=======
-
-.xref:manual::console.adoc[]
->>>>>>> 7b8647c5
 [.clickable]
 ****
 How to set up TypeDB Console, connect to your deployments, issue commands in interactive and non-interactive modes, and run scripts.
 ****
-<<<<<<< HEAD
+
 .xref:{page-component-version}@manual::connecting/overview.adoc[]
-=======
-
-.xref:manual::connecting/overview.adoc[]
->>>>>>> 7b8647c5
 [.clickable]
 ****
 How to connect to your deployments, manage databases, open sessions, and control transactions with TypeDB Studio, Console, and drivers.
 ****
-<<<<<<< HEAD
+
 .xref:{page-component-version}@manual::defining/overview.adoc[]
-=======
-
-.xref:manual::defining/overview.adoc[]
->>>>>>> 7b8647c5
 [.clickable]
 ****
 How to create a database schema with Define and Undefine queries, with Studio's graphical interface, and with programmatic API calls.
 ****
-<<<<<<< HEAD
+
 .xref:{page-component-version}@manual::writing/overview.adoc[]
-=======
-
-.xref:manual::writing/overview.adoc[]
->>>>>>> 7b8647c5
 [.clickable]
 ****
 How to write data to a database with Insert, Delete, and Update queries.
 ****
-<<<<<<< HEAD
+
 .xref:{page-component-version}@manual::reading/overview.adoc[]
-=======
-
-.xref:manual::reading/overview.adoc[]
->>>>>>> 7b8647c5
 [.clickable]
 ****
 How to read data from a database with Fetch and Get queries, and use rule-based inference.
@@ -223,12 +119,8 @@
 ****
 How to use the driver APIs and to retrieve and manipulate schema types and data instances as stateful objects, and explain the results of rule inference.
 ****
-<<<<<<< HEAD
+
 .xref:{page-component-version}@manual::configuring/overview.adoc[]
-=======
-
-.xref:manual::configuring/overview.adoc[]
->>>>>>> 7b8647c5
 [.clickable]
 ****
 How to configure and maintain TypeDB servers: the config file, CLI arguments, logs, database import and export, version upgrades, and user management.
@@ -238,12 +130,7 @@
 [#_typedb_drivers]
 == TypeDB drivers
 
-<<<<<<< HEAD
-Client-side libraries with native API to connect to TypeDB. +
-See the xref:{page-component-version}@drivers::overview.adoc[] page or select an environment below:
-=======
-Installation guides, tutorials, and API references for the official TypeDB drivers in all supported languages. See the xref:drivers::overview.adoc[drivers overview] page or select an environment below.
->>>>>>> 7b8647c5
+Installation guides, tutorials, and API references for the official TypeDB drivers in all supported languages. See the xref:{page-component-version}@drivers::overview.adoc[drivers overview] page or select an environment below.
 
 [cols-3]
 --
