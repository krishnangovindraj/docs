--- conflicted
+++ resolved
@@ -150,24 +150,8 @@
 [#_connect_to_typedb_cloud]
 == Connect to TypeDB Cloud
 
-<<<<<<< HEAD
-A network connection to a TypeDB Cloud cluster requires address and port of at least one server in the cluster,
-as well as username and password of a user.
-
-For your first connection, use the following default user credentials:
-
-* Username: `admin`
-* Password: `password`
-
-[IMPORTANT]
-=====
-Make sure to xref:configuring/users.adoc#_first_login[change the password]
-for the `admin` account on your first login.
-A TypeDB Cloud deployment will deny all other operations until the password is changed from its default value.
-=====
-=======
+
 A network connection to a TypeDB Cloud cluster requires address and port of at least one server in the cluster, as well as username and password of a user.
->>>>>>> 7b8647c5
 
 [tabs]
 ====
@@ -176,13 +160,7 @@
 --
 Run Studio and follow instructions below:
 
-<<<<<<< HEAD
-include::../studio.adoc[tag=connect_cloud_studio]
-
-include::../studio.adoc[tag=first_login_studio]
-=======
 include::manual::studio.adoc[tag=connect_cloud_studio]
->>>>>>> 7b8647c5
 --
 
 Console::
@@ -190,13 +168,7 @@
 --
 Run TypeDB Console using the `--cloud` argument to set a list of addresses and ports to connect to:
 
-<<<<<<< HEAD
-include::../console.adoc[tag=connect_cloud_console]
-
-include::../console.adoc[tag=cloud-psw]
-=======
 include::manual::console.adoc[tag=connect_cloud_console]
->>>>>>> 7b8647c5
 --
 ====
 
