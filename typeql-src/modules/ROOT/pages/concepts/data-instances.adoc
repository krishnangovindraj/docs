--- conflicted
+++ resolved
@@ -62,11 +62,7 @@
 .Inserting data example
 [,typeql]
 ----
-<<<<<<< HEAD
-include::{page-component-version}@home::attachment$quickstart-data.tql[lines=1]
-=======
 insert $p isa person, has id 1, has full-name "Masako Holley", has email "masako.holley@typedb.com";
->>>>>>> 7b8647c5
 ----
 
 == Usage in a Fetch query
