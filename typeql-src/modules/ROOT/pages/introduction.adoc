= Introduction
:Summary: Introduction to TypeQL.
:keywords: typeql, intro, introduction, query, language, declarative, composable
:pageTitle: Introduction
:page-preamble-card: 1

TypeQL is the query language of TypeDB. It is designed based on TypeDB's expressive type system and inspired by natural language. It enables users to write concise and declarative queries, which can be used to:

* Define and modify the schema of your database, using *Define* and *Undefine* queries,
* Write and modify the data in your database, using *Insert*, *Delete*, and *Update* queries,
* Read data and the schema from your database, using *Fetch* and *Get* queries.

== Layers of TypeQL

TypeQL queries can be understood layer-by-layer. We give a brief overview of these layers below.

=== Query clauses

At the top layer, each query comprises *clauses* which begin with keywords such as `define`, `insert`, or `fetch`, or `match`. These keywords indicate the purpose of the subsequent clause: for example, 

* a `define` clause will comprise a set of declarative statements describing the (to-be-defined) schema of our database, 
* an `insert` clause will comprise a set of declarative statements describing the (to-be-inserted) data in our database. These “sets of declarative statements” are called *patterns*.

Query clauses can also be augmented with *modifiers* which allow for various query modifications to be applied, such as sorting, pagination, aggregation, or grouping.

=== Patterns and operations

Patterns describe the properties and interactions of types and data. They can be used for several purposes:

* Patterns describing types (without variables) are used in `define` (or `undefine`) clauses in order to modify the schema of our database,
* Patterns describing data are used in `insert` (or `delete`) clauses in order to modify the data in our database,
* General patterns are used in `match` clauses in order to find existing data and types that satisfy the statements described by the pattern.

In TypeQL, individual patterns always terminate with a semicolon (`;`). They can be either simple *statements*, usually of the form `subject keyword object` (but there are exceptions!), or they can constructed by a pattern operation, including

* *conjunction* (simple chaining of patterns, separated by `;`), 
* *disjunction* (using the `or` keyword), 
* and *negation* (using the `not` keyword). 

Among these, conjunction is the most important operation to construct patterns: in TypeQL, the conjunction of two patterns is simply written by _chaining the patterns one after the other_, without the explicit usage of any keyword.

=== Statements and compositions

Statements are the simplest declarative patterns in TypeQL. They often look and read like actual, natural-language sentences. For examples, `$someone isa person;` and `$someone has name "John";` are both valid statements in TypeQL. 

Statement fulfil a variety of purposes, covering all the different interactions of types and data in TypeDB's type system. For example, the statement `$someone isa person;` states that the concept `$someone` will be of type `person`.

Finally, to make TypeQL's syntax yet more convenient, we are allowed to combine statements with the same subject into *composite statements*. For example, the statements `$someone isa person;` and `$someone has name "John";` can be combined into the composite statement `$someone isa person, has name "John";`.

=== Variables, concepts, and values

The final layer of TypeQL's syntax are variables, which are prefixed with `$`. These represent single *concepts* which may refer to either types or data in our database. All data lives in types, and types can be of different kinds (namely, *entity*, *relation*, or *attribute* types). Each of these kinds plays a special role in structuring the data in our database, and their precise function is defined in TypeDB's data model: the https://typedb.com/fundamentals/polymorphic-data-model[polymorphic entity-relation-attribute model].

Attributes (i.e., data instances in attribute types) are the only concepts with have an underlying values associated to them: for example, an attribute in the type `name` may have a `string` value. TypeQL allows us work with such values in familiar ways: e.g., by comparing them or applying functions to them! Note that temporary values may be stored in special variables, called “value variable”, and these are prefixed with the special symbol `?`.


== Principles of TypeQL

As a query language, TypeQL synthesizes typeful programming with near-natural language. Its design emphasizes the following principles.

1. _Naturality and expressivity_: The type system of TypeDB and the language of TypeQL are designed to closely reflect how we use and think about data. As a result of this approach, TypeQL's pattern-based syntax allows us to capture complex thoughts in concise queries.
2. _Composability and flexibility_: The expressivity of TypeQL derives from the ability to compose patterns via pattern operations. TypeQL builds on simple and basic ingredients which can be freely combined and composed in a flexible manner. When something looks like it should be a valid TypeQL, it most likely is a valid TypeQL pattern!
3. _Safety and typedness_: TypeQL syntax is fully type-checked, and this catches many subtle errors before they can happen.

=== The theory

TypeQL is based on the contemporary mathematical field of https://plato.stanford.edu/entries/type-theory/[type theory]. If you want to learn more about the mathematics underpinning TypeQL, see our https://typedb.com/papers[papers] section!

=== Contribution

TypeQL is an open source language project. You can learn more about (and contribute to) TypeQL by visiting our https://github.com/typedb/typeql[Github repo].

== Good to know

=== TypeQL example resources

<<<<<<< HEAD
You can find a range of useful query examples in the xref:{page-component-version}@home::crash-course.adoc[Crash Course] and (many more in) the xref:{page-component-version}@learn::overview.adoc[Learning Course].
=======
You can find a range of useful query examples in the xref:home::crash-course/overview.adoc[Crash Course] and (many more in) xref:academy::overview.adoc[TypeDB Academy].
>>>>>>> 7b8647c5

=== Full unicode support

TypeQL has full support for UTF-8 encoding.
All labels are valid unicode identifiers, not starting with the underscore character (`_`).<|MERGE_RESOLUTION|>--- conflicted
+++ resolved
@@ -74,11 +74,7 @@
 
 === TypeQL example resources
 
-<<<<<<< HEAD
-You can find a range of useful query examples in the xref:{page-component-version}@home::crash-course.adoc[Crash Course] and (many more in) the xref:{page-component-version}@learn::overview.adoc[Learning Course].
-=======
-You can find a range of useful query examples in the xref:home::crash-course/overview.adoc[Crash Course] and (many more in) xref:academy::overview.adoc[TypeDB Academy].
->>>>>>> 7b8647c5
+You can find a range of useful query examples in the xref:{page-component-version}@home::crash-course/overview.adoc[Crash Course] and (many more in) xref:{page-component-version}@academy::overview.adoc[TypeDB Academy].
 
 === Full unicode support
 
