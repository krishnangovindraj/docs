--- conflicted
+++ resolved
@@ -20,13 +20,9 @@
 Studio::
 +
 --
-<<<<<<< HEAD
-. Open Studio's Database manager window by clicking on the database icon image:{page-component-version}@home::studio-icons/database.png[] in the top toolbar.
-include::../studio.adoc[tag=create_db_studio]
-=======
-. Open Studio's Database manager window by clicking on the database icon image:home::studio-icons/svg/studio_dbs.svg[width=24] in the top toolbar.
-include::manual::studio.adoc[tag=create_db_studio]
->>>>>>> 7b8647c5
+. Open Studio's Database manager window by clicking on the database icon image:{page-component-version}@home::studio-icons/svg/studio_dbs.svg[width=24] in the top toolbar.
+
+include::{page-component-version}@manual::studio.adoc[tag=create_db_studio]
 
 The newly created database should appear in the drop-down selector of the top toolbar.
 --
@@ -138,14 +134,9 @@
 Studio::
 +
 --
-<<<<<<< HEAD
-. Open Studio's Database manager window by clicking on the database icon image:{page-component-version}@home::studio-icons/database.png[] in the top toolbar.
-include::../studio.adoc[tag=delete_db_studio]
-=======
-. Open Studio's Database manager window by clicking on the database icon image:home::studio-icons/svg/studio_dbs.svg[width=24] in the top toolbar.
-include::manual::studio.adoc[tag=delete_db_studio]
->>>>>>> 7b8647c5
-
+. Open Studio's Database manager window by clicking on the database icon image:{page-component-version}@home::studio-icons/svg/studio_dbs.svg[width=24] in the top toolbar.
+
+include::{page-component-version}@manual::studio.adoc[tag=delete_db_studio]
 --
 
 Console::
@@ -238,13 +229,8 @@
 Studio::
 +
 --
-<<<<<<< HEAD
-. Open Studio's Database manager window by clicking on the database icon image:{page-component-version}@home::studio-icons/database.png[] in the top toolbar.
-. Open the drop-down list in the top toolbar next to the database icon image:{page-component-version}@home::studio-icons/database.png[].
-=======
-. Open Studio's Database manager window by clicking on the database icon image:home::studio-icons/svg/studio_dbs.svg[width=24] in the top toolbar.
-. Open the drop-down list in the top toolbar next to the database icon image:home::studio-icons/svg/studio_dbs.svg[width=24].
->>>>>>> 7b8647c5
+. Open Studio's Database manager window by clicking on the database icon image:{page-component-version}@home::studio-icons/svg/studio_dbs.svg[width=24] in the top toolbar.
+. Open the drop-down list in the top toolbar next to the database icon image:{page-component-version}@home::studio-icons/svg/studio_dbs.svg[width=24].
 --
 
 Console::
