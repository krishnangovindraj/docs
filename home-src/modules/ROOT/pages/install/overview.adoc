= Installation
:keywords: setup, install, deploy, typedb, core, cloud, enterprise, download, server, linux, mac, windows, docker, arm, arm64, x86, x86_64, client, driver, studio, console
// :page-aliases: typedb::installation.adoc, {page-component-version}@home::install.adoc
:pageTitle: Installation
:summary: Install and run TypeDB server or client for Linux, macOS, Windows, or Cloud.

include::../overview.adoc[tag=rust-rewrite]

== Deploy TypeDB

TypeDB is available in two editions: Cloud and Core.

[cols-2]
--
.link:https://cloud.typedb.com/[TypeDB Cloud,window=_blank]
[.clickable]
****
Create a new production-ready deployment of TypeDB with advanced security and high-availability features.
****

.xref:install/core.adoc[TypeDB Core]
[.clickable]
****
Install a 100% open source version of TypeDB with everything you need to start building applications.
****
--

== Client applications

There are two official client applications available for managing and querying TypeDB deployments: Studio and Console.

[cols-2]
--
<<<<<<< HEAD
.xref:install/studio.adoc[Studio]
=======
.xref:home::install/studio.adoc[TypeDB Studio]
>>>>>>> 7b8647c5
[.clickable]
****
Install a complete IDE that facilitates development on TypeDB with a schema manager, result visualizer, and more.
****

<<<<<<< HEAD
.xref:install/console.adoc[Console]
=======
.xref:home::install/console.adoc[TypeDB Console]
>>>>>>> 7b8647c5
[.clickable]
****
Install a lightweight and powerful CLI tool with interactive (REPL) and non-interactive (script) modes.
****
--

== Driver libraries

Official driver libraries are available in a variety of languages for building applications on TypeDB.

[cols-3]
--
.image:rust.png[,width=30]   xref:{page-component-version}@drivers::rust/overview.adoc[Rust]
[.clickable]
****

****

.image:python.png[,width=30]   xref:{page-component-version}@drivers::python/overview.adoc[Python]
[.clickable]
****

****

.image:nodejs.png[,width=30]   xref:{page-component-version}@drivers::nodejs/overview.adoc[Node.js]
[.clickable]
****

****

.image:java.png[,width=30]   xref:{page-component-version}@drivers::java/overview.adoc[Java]
[.clickable]
****

****

.image:csharp.png[,width=30]   xref:{page-component-version}@drivers::csharp/overview.adoc[C#]
[.clickable]
****

****

.image:cpp.png[,width=30]   xref:{page-component-version}@drivers::cpp/overview.adoc[C++]
[.clickable]
****

****

.image:c.png[,width=30]   xref:{page-component-version}@drivers::c/overview.adoc[C]
[.clickable]
****

****
--<|MERGE_RESOLUTION|>--- conflicted
+++ resolved
@@ -31,21 +31,13 @@
 
 [cols-2]
 --
-<<<<<<< HEAD
-.xref:install/studio.adoc[Studio]
-=======
 .xref:home::install/studio.adoc[TypeDB Studio]
->>>>>>> 7b8647c5
 [.clickable]
 ****
 Install a complete IDE that facilitates development on TypeDB with a schema manager, result visualizer, and more.
 ****
 
-<<<<<<< HEAD
-.xref:install/console.adoc[Console]
-=======
 .xref:home::install/console.adoc[TypeDB Console]
->>>>>>> 7b8647c5
 [.clickable]
 ****
 Install a lightweight and powerful CLI tool with interactive (REPL) and non-interactive (script) modes.
